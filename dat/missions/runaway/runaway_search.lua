--- conflicted
+++ resolved
@@ -148,13 +148,8 @@
          player.pay(reward)
          misn.cargoRm( cargoID )
       else
-<<<<<<< HEAD
-	      tk.msg(title, misn_release_father)
-	      player.pay(releasereward)
-=======
          tk.msg(title, misn_release_father)
          player.pay(releasereward)
->>>>>>> c1a7f363
       end
 
       --Clean up and close up shop
