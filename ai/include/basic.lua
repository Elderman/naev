--[[
-- Basic tasks for a pilot, no need to reinvent the wheel with these.
--
-- Idea is to have it all here and only really work on the "control"
-- functions and such for each AI.
--]]


--[[
-- Faces the target.
--]]
function __face ()
   local target = ai.target()
   ai.face( target )
end


--[[
-- Brakes the ship
--]]
function brake ()
   ai.brake()
   if ai.isstopped() then
      ai.stop()
      ai.poptask()
      return
   end
end


--[[
-- Brakes the ship
--]]
function __subbrake ()
   ai.brake()
   if ai.isstopped() then
      ai.stop()
      ai.popsubtask()
      return
   end
end


--[[
-- Goes to a target position without braking
--]]
function __goto_nobrake ()
   local target   = ai.target()
   local dir      = ai.face( target, nil, true )
   __goto_generic( target, dir, false )
end


--[[
-- Goes to a target position without braking
--]]
function __goto_nobrake_raw ()
   local target   = ai.target()
   local dir      = ai.face( target )
   __goto_generic( target, dir, false )
end


--[[
-- Goes to a precise position.
--]]
function __goto_precise ()
   local target   = ai.target()
   local dir      = ai.face( target, nil, true )
   local dist     = ai.dist( target )

   -- Handle finished
   if ai.isstopped() and dist < 10 then
<<<<<<< HEAD
      ai.stop() -- Will stop the pilot if below err vel
      ai.poptask()
=======
      ai.poptask() -- Finished
>>>>>>> 25dd63ea
   end

   local bdist    = ai.minbrakedist()

   -- Need to get closer
   if dir < 10 and dist > bdist then
      ai.accel()

   -- Need to start braking
   elseif dist < bdist then
<<<<<<< HEAD
      ai.pushsubtask("brake")
=======
      ai.pushsubtask("__subbrake")
>>>>>>> 25dd63ea
   end
end




--[[
-- Goes to a target position roughly
--]]
function goto ()
   local target   = ai.target()
   local dir      = ai.face( target, nil, true )
   __goto_generic( target, dir, true )
end


--[[
-- Goto without velocity compensation.
--]]
function goto_raw ()
   local target   = ai.target()
   local dir      = ai.face( target )
   __goto_generic( target, dir, true )
end


--[[
-- Generic GOTO function.
--]]
function __goto_generic( target, dir, brake, subtask )
   local dist     = ai.dist( target )
   local bdist
   if brake then
      bdist    = ai.minbrakedist()
   else
      bdist    = 50
   end

   -- Need to get closer
   if dir < 10 and dist > bdist then
      ai.accel()

   -- Need to start braking
   elseif dist < bdist then
      ai.poptask()
      if brake then
         ai.pushtask("brake")
      end
      return
   end
end


--[[
-- Follows it's target.
--]]
function follow ()
   local target = ai.target()
 
   -- Will just float without a target to escort.
   if not ai.exists(target) then
      return
   end
   
   local dir   = ai.face(target)
   local dist  = ai.dist(target)
 
   -- Must approach
   if dir < 10 and dist > 300 then
      ai.accel()
 
   end
end

--[[
-- Tries to runaway and jump asap.
--]]
function __runaway ()
   runaway()
end


--[[
-- Tries to hyperspace asap.
--]]
function __hyperspace ()
   hyperspace()
end


function __land ()
   land()
end


--[[
-- Attempts to land on a planet.
--]]
function land ()

   -- Only want to land once, prevents guys from never leaving.
   if mem.landed then
      ai.poptask()
      return
   end

   -- Set target if necessary
   local target = ai.target()
   if target ~= nil then
      mem.land = target
   end

   -- Make sure mem.land is valid target
   if mem.land == nil then
      mem.land = ai.landplanet()
   end

   ai.pushsubtask( "__landgo" )
end
function __landgo ()
   local target   = mem.land
   local dir      = ai.face( target )
   local dist     = ai.dist( target )
   local bdist    = ai.minbrakedist()

   -- Need to get closer
   if dir < 10 and dist > bdist then
      ai.accel()

   -- Need to start braking
   elseif dist < bdist then
      ai.pushsubtask( "__landstop" )
   end

end
function __landstop ()
   ai.brake()
   if ai.isstopped() then
      ai.stop() -- Will stop the pilot if below err vel
      if not ai.land() then
         ai.popsubtask()
      end
   end
end


--[[
-- Attempts to run away from the target.
--]]
function runaway ()
   local target = ai.target()

   -- Target must exist
   if not ai.exists(target) then
      ai.poptask()
      return
   end

   -- Good to set the target for distress calls
   ai.settarget( target )

   local dir   = ai.face(target, true)
   ai.accel()

   --[[
   -- Todo afterburner handling.
   if ai.hasafterburner() then
      ai.afterburn(true)
   end
   ]]--

   ai.pushsubtask( "__run_hyp", ai.nearhyptarget() )
end
function __run_turret( dist )
   -- See if we have some turret to use
   local secondary, special = ai.secondary("melee")
   if special == "Turret" then
      if dist < ai.getweaprange(true) then
         ai.shoot(true)
      end
   end

   if ai.hasturrets() then
      if dist < ai.getweaprange() then
         ai.shoot(false, 1)
      end
   end
end
function __run_hyp ()
   -- Shoot the target
   local target   = ai.target()
   if ai.exists(target) then
      ai.settarget( target )
      local tdist    = ai.dist(target)
      __run_turret( tdist )
   end

   -- Go towards jump
   local jump     = ai.subtarget()
   local jdir     = ai.face(jump)
   local bdist    = ai.minbrakedist()
   local jdist    = ai.dist(jump)
   if jdir < 10 and jdist > bdist then
      ai.accel()
   elseif jdist < bdist then
      ai.pushsubtask( "__run_hypbrake" )
   end
end
function __run_hypbrake ()
   -- Shoot the target
   local target   = ai.target()
   if ai.exists(target) then
      ai.settarget( target )
      local tdist    = ai.dist(target)
      __run_turret( tdist )
   end

   -- The braking
   ai.brake()
   if ai.isstopped() then
      ai.stop()
      ai.popsubtask()
      ai.pushsubtask( "__hyp_jump" )
   end
end


--[[
-- Starts heading away to try to hyperspace.
--]]
function hyperspace ()
   local target = ai.target()
   if target == nil then
      target = ai.rndhyptarget()
   end
   ai.pushsubtask( "__hyp_approach", target )
end
function __hyp_approach ()
   local target   = ai.subtarget()
   local dir      = ai.face( target )
   local dist     = ai.dist( target )
   local bdist    = ai.minbrakedist()

   -- Need to get closer
   if dir < 10 and dist > bdist then
      ai.accel()
   -- Need to start braking
   elseif dist < bdist then
      ai.pushsubtask("__hyp_brake")
   end
end
function __hyp_brake ()
   ai.brake()
   if ai.isstopped() then
      ai.stop()
      ai.popsubtask()
      ai.pushsubtask("__hyp_jump")
   end
end
function __hyp_jump ()
   if ai.hyperspace() == nil then
      ai.poptask()
   else
      ai.popsubtask()
   end
end


--[[
-- Boards the target
--]]
function board ()
   local target = ai.target()

   -- Make sure pilot exists
   if not ai.exists(target) then
      ai.poptask()
      return
   end

   -- Must be able to board
   if not ai.canboard(target) then
      ai.poptask()
      return
   end

   -- Get ready to board
   ai.settarget(target)
   local dir   = ai.face(target)
   local dist  = ai.dist(target)
   local bdist = ai.minbrakedist(target)

   -- See if must brake or approach
   if dist < bdist then
      ai.pushsubtask( "__boardstop", target )
   elseif dir < 10 then
      ai.accel()
   end
end


--[[
-- Attempts to brake on the target.
--]]
function __boardstop ()
   target = ai.target()

   -- make sure pilot exists
   if not ai.exists(target) then
      ai.poptask()
      return
   end

   -- Make sure can board
   if not ai.canboard(target) then
      ai.poptask()
      return
   end

   -- Set target
   ai.settarget(target)
   local vel = ai.relvel(target)

   if vel < 10 then
      -- Try to board
      if ai.board(target) then
         ai.poptask()
         return
      end
   end

   -- Just brake
   ai.brake()

   -- If stopped try again
   if ai.isstopped() then
      ai.popsubtask()
   end
end



--[[
-- Boards the target
--]]
function refuel ()

   -- Get the target
   local target = ai.target()

   -- make sure pilot exists
   if not ai.exists(target) then
      ai.poptask()
      return
   end

   -- See if finished refueling
   if ai.donerefuel(target) then
      ai.poptask()
      return
   end

   -- Get ready to board
   ai.settarget(target)
   local dir   = ai.face(target)
   local dist  = ai.dist(target)
   local bdist = ai.minbrakedist(target)

   -- See if must brake or approach
   if dist < bdist then
      ai.pushsubtask( "__refuelstop", target )
   elseif dir < 10 then
      ai.accel()
   end
end

--[[
-- Attempts to brake on the target.
--]]
function __refuelstop ()
   local target = ai.target()

   -- make sure pilot exists
   if not ai.exists(target) then
      ai.poptask()
      return
   end

   -- Set the target
   ai.settarget(target)

   -- See if finished refueling
   if ai.donerefuel(target) then
      ai.comm(target, "Finished fuel transfer.")
      ai.poptask()
      return
   end

   -- Try to board
   if ai.refuel(target) then
      return
   end

   -- Just brake
   ai.brake()

   -- If stopped try again
   if ai.isstopped() then
      ai.popsubtask()
   end
end
<|MERGE_RESOLUTION|>--- conflicted
+++ resolved
@@ -71,12 +71,7 @@
 
    -- Handle finished
    if ai.isstopped() and dist < 10 then
-<<<<<<< HEAD
-      ai.stop() -- Will stop the pilot if below err vel
-      ai.poptask()
-=======
       ai.poptask() -- Finished
->>>>>>> 25dd63ea
    end
 
    local bdist    = ai.minbrakedist()
@@ -87,11 +82,7 @@
 
    -- Need to start braking
    elseif dist < bdist then
-<<<<<<< HEAD
-      ai.pushsubtask("brake")
-=======
       ai.pushsubtask("__subbrake")
->>>>>>> 25dd63ea
    end
 end
 
