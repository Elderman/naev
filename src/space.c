--- conflicted
+++ resolved
@@ -47,6 +47,7 @@
 #include "nstring.h"
 #include "nmath.h"
 #include "map.h"
+#include "damagetype.h"
 
 
 #define XML_PLANET_ID         "Assets" /**< Planet xml document tag. */
@@ -1114,11 +1115,7 @@
     * Volatile systems.
     */
    if (cur_system->nebu_volatility > 0.) {
-<<<<<<< HEAD
-      dmg.type          = DAMAGE_TYPE_NEBULA;
-=======
       dmg.type          = dtype_get("nebula");
->>>>>>> 4e8e1a6f
       dmg.damage        = pow2(cur_system->nebu_volatility) / 500. * dt;
       dmg.penetration   = 1.; /* Full penetration. */
       dmg.disable       = 0.;
